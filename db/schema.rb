--- conflicted
+++ resolved
@@ -11,11 +11,7 @@
 #
 # It's strongly recommended that you check this file into your version control system.
 
-<<<<<<< HEAD
 ActiveRecord::Schema.define(version: 20140910113325) do
-=======
-ActiveRecord::Schema.define(version: 20140902105205) do
->>>>>>> 3438c1bc
 
   create_table "commands", force: true do |t|
     t.text     "command",    limit: 16777215
